--- conflicted
+++ resolved
@@ -63,52 +63,6 @@
   template <typename T>
   using LargePagePtr = std::unique_ptr<T, LargePageDeleter<T>>;
 
-<<<<<<< HEAD
-  // Input feature converter
-  extern LargePagePtr<FeatureTransformer> feature_transformer;
-
-  // Evaluation function
-  extern AlignedPtr<Network> network;
-
-  // Evaluation function file name
-  extern std::string fileName;
-
-  // Saved evaluation function file name
-  extern std::string savedfileName;
-
-  extern UseNNUEMode useNNUE;
-
-  extern std::string eval_file_loaded;
-
-  // Get a string that represents the structure of the evaluation function
-  std::string get_architecture_string();
-
-  std::string get_layers_info();
-
-  // read the header
-  bool read_header(std::istream& stream,
-      std::uint32_t* hash_value, std::string* architecture);
-
-  // write the header
-  bool write_header(std::ostream& stream,
-      std::uint32_t hash_value, const std::string& architecture);
-
-  // read evaluation function parameters
-  bool ReadParameters(std::istream& stream);
-
-  // write evaluation function parameters
-  bool WriteParameters(std::ostream& stream);
-
-  Value evaluate(const Position& pos);
-  bool load_eval(std::string name, std::istream& stream);
-  void init();
-
-  void verify_eval_file_loaded();
-  void verify_any_net_loaded();
-
-}  // namespace Eval::NNUE
-=======
 }  // namespace Stockfish::Eval::NNUE
->>>>>>> a7ab92ec
 
 #endif // #ifndef NNUE_EVALUATE_NNUE_H_INCLUDED