/*
  Stockfish, a UCI chess playing engine derived from Glaurung 2.1
  Copyright (C) 2004-2021 The Stockfish developers (see AUTHORS file)

  Stockfish is free software: you can redistribute it and/or modify
  it under the terms of the GNU General Public License as published by
  the Free Software Foundation, either version 3 of the License, or
  (at your option) any later version.

  Stockfish is distributed in the hope that it will be useful,
  but WITHOUT ANY WARRANTY; without even the implied warranty of
  MERCHANTABILITY or FITNESS FOR A PARTICULAR PURPOSE.  See the
  GNU General Public License for more details.

  You should have received a copy of the GNU General Public License
  along with this program.  If not, see <http://www.gnu.org/licenses/>.
*/

#ifdef _WIN32
#if _WIN32_WINNT < 0x0601
#undef  _WIN32_WINNT
#define _WIN32_WINNT 0x0601 // Force to include needed API prototypes
#endif

#ifndef NOMINMAX
#define NOMINMAX
#endif

#include <windows.h>
// The needed Windows API for processor groups could be missed from old Windows
// versions, so instead of calling them directly (forcing the linker to resolve
// the calls at compile time), try to load them at runtime. To do this we need
// first to define the corresponding function pointers.
extern "C" {
typedef bool(*fun1_t)(LOGICAL_PROCESSOR_RELATIONSHIP,
                      PSYSTEM_LOGICAL_PROCESSOR_INFORMATION_EX, PDWORD);
typedef bool(*fun2_t)(USHORT, PGROUP_AFFINITY);
typedef bool(*fun3_t)(HANDLE, CONST GROUP_AFFINITY*, PGROUP_AFFINITY);
}
#endif

#include <fstream>
#include <iomanip>
#include <iostream>
#include <sstream>
#include <vector>
#include <cstdlib>

#if defined(__linux__) && !defined(__ANDROID__)
#include <stdlib.h>
#include <sys/mman.h>
#endif

#if defined(__APPLE__) || defined(__ANDROID__) || defined(__OpenBSD__) || (defined(__GLIBCXX__) && !defined(_GLIBCXX_HAVE_ALIGNED_ALLOC) && !defined(_WIN32))
#define POSIXALIGNEDALLOC
#include <stdlib.h>
#endif

#include "misc.h"
#include "thread.h"

using namespace std;

<<<<<<< HEAD
SynchronizedRegionLogger sync_region_cout(std::cout);
=======
namespace Stockfish {
>>>>>>> a7ab92ec

namespace {

/// Version number. If Version is left empty, then compile date in the format
/// DD-MM-YY and show in engine_info.
const string Version = "";

/// Our fancy logging facility. The trick here is to replace cin.rdbuf() and
/// cout.rdbuf() with two Tie objects that tie cin and cout to a file stream. We
/// can toggle the logging of std::cout and std:cin at runtime whilst preserving
/// usual I/O functionality, all without changing a single line of code!
/// Idea from http://groups.google.com/group/comp.lang.c++/msg/1d941c0f26ea0d81

struct Tie: public streambuf { // MSVC requires split streambuf for cin and cout

  Tie(streambuf* b, streambuf* l) : buf(b), logBuf(l) {}

  int sync() override { return logBuf->pubsync(), buf->pubsync(); }
  int overflow(int c) override { return log(buf->sputc((char)c), "<< "); }
  int underflow() override { return buf->sgetc(); }
  int uflow() override { return log(buf->sbumpc(), ">> "); }

  streambuf *buf, *logBuf;

  int log(int c, const char* prefix) {

    static int last = '\n'; // Single log file

    if (last == '\n')
        logBuf->sputn(prefix, 3);

    return last = logBuf->sputc((char)c);
  }
};

class Logger {

  Logger() : in(cin.rdbuf(), file.rdbuf()), out(cout.rdbuf(), file.rdbuf()) {}
 ~Logger() { start(""); }

  ofstream file;
  Tie in, out;

public:
  static void start(const std::string& fname) {

    static Logger l;

    if (!fname.empty() && !l.file.is_open())
    {
        l.file.open(fname, ifstream::out);

        if (!l.file.is_open())
        {
            cerr << "Unable to open debug log file " << fname << endl;
            exit(EXIT_FAILURE);
        }

        cin.rdbuf(&l.in);
        cout.rdbuf(&l.out);
    }
    else if (fname.empty() && l.file.is_open())
    {
        cout.rdbuf(l.out.buf);
        cin.rdbuf(l.in.buf);
        l.file.close();
    }
  }
};

} // namespace


/// engine_info() returns the full name of the current Stockfish version. This
/// will be either "Stockfish <Tag> DD-MM-YY" (where DD-MM-YY is the date when
/// the program was compiled) or "Stockfish <Version>", depending on whether
/// Version is empty.

string engine_info(bool to_uci) {

  const string months("Jan Feb Mar Apr May Jun Jul Aug Sep Oct Nov Dec");
  string month, day, year;
  stringstream ss, date(__DATE__); // From compiler, format is "Sep 21 2008"

  ss << "Stockfish " << Version << setfill('0');

  if (Version.empty())
  {
      date >> month >> day >> year;
      ss << setw(2) << day << setw(2) << (1 + months.find(month) / 4) << year.substr(2);
  }

  ss << (to_uci  ? "\nid author ": " by ")
     << "the Stockfish developers (see AUTHORS file)";

  return ss.str();
}


/// compiler_info() returns a string trying to describe the compiler we use

std::string compiler_info() {

  #define stringify2(x) #x
  #define stringify(x) stringify2(x)
  #define make_version_string(major, minor, patch) stringify(major) "." stringify(minor) "." stringify(patch)

/// Predefined macros hell:
///
/// __GNUC__           Compiler is gcc, Clang or Intel on Linux
/// __INTEL_COMPILER   Compiler is Intel
/// _MSC_VER           Compiler is MSVC or Intel on Windows
/// _WIN32             Building on Windows (any)
/// _WIN64             Building on Windows 64 bit

  std::string compiler = "\nCompiled by ";

  #ifdef __clang__
     compiler += "clang++ ";
     compiler += make_version_string(__clang_major__, __clang_minor__, __clang_patchlevel__);
  #elif __INTEL_COMPILER
     compiler += "Intel compiler ";
     compiler += "(version ";
     compiler += stringify(__INTEL_COMPILER) " update " stringify(__INTEL_COMPILER_UPDATE);
     compiler += ")";
  #elif _MSC_VER
     compiler += "MSVC ";
     compiler += "(version ";
     compiler += stringify(_MSC_FULL_VER) "." stringify(_MSC_BUILD);
     compiler += ")";
  #elif __GNUC__
     compiler += "g++ (GNUC) ";
     compiler += make_version_string(__GNUC__, __GNUC_MINOR__, __GNUC_PATCHLEVEL__);
  #else
     compiler += "Unknown compiler ";
     compiler += "(unknown version)";
  #endif

  #if defined(__APPLE__)
     compiler += " on Apple";
  #elif defined(__CYGWIN__)
     compiler += " on Cygwin";
  #elif defined(__MINGW64__)
     compiler += " on MinGW64";
  #elif defined(__MINGW32__)
     compiler += " on MinGW32";
  #elif defined(__ANDROID__)
     compiler += " on Android";
  #elif defined(__linux__)
     compiler += " on Linux";
  #elif defined(_WIN64)
     compiler += " on Microsoft Windows 64-bit";
  #elif defined(_WIN32)
     compiler += " on Microsoft Windows 32-bit";
  #else
     compiler += " on unknown system";
  #endif

  compiler += "\nCompilation settings include: ";
  compiler += (Is64Bit ? " 64bit" : " 32bit");
  #if defined(USE_VNNI)
    compiler += " VNNI";
  #endif
  #if defined(USE_AVX512)
    compiler += " AVX512";
  #endif
  compiler += (HasPext ? " BMI2" : "");
  #if defined(USE_AVX2)
    compiler += " AVX2";
  #endif
  #if defined(USE_SSE41)
    compiler += " SSE41";
  #endif
  #if defined(USE_SSSE3)
    compiler += " SSSE3";
  #endif
  #if defined(USE_SSE2)
    compiler += " SSE2";
  #endif
  compiler += (HasPopCnt ? " POPCNT" : "");
  #if defined(USE_MMX)
    compiler += " MMX";
  #endif
  #if defined(USE_NEON)
    compiler += " NEON";
  #endif

  #if !defined(NDEBUG)
    compiler += " DEBUG";
  #endif

  compiler += "\n__VERSION__ macro expands to: ";
  #ifdef __VERSION__
     compiler += __VERSION__;
  #else
     compiler += "(undefined macro)";
  #endif
  compiler += "\n";

  return compiler;
}


/// Debug functions used mainly to collect run-time statistics
static std::atomic<int64_t> hits[2], means[2];

void dbg_hit_on(bool b) { ++hits[0]; if (b) ++hits[1]; }
void dbg_hit_on(bool c, bool b) { if (c) dbg_hit_on(b); }
void dbg_mean_of(int v) { ++means[0]; means[1] += v; }

void dbg_print() {

  if (hits[0])
      cerr << "Total " << hits[0] << " Hits " << hits[1]
           << " hit rate (%) " << 100 * hits[1] / hits[0] << endl;

  if (means[0])
      cerr << "Total " << means[0] << " Mean "
           << (double)means[1] / means[0] << endl;
}


/// Used to serialize access to std::cout to avoid multiple threads writing at
/// the same time.

std::ostream& operator<<(std::ostream& os, SyncCout sc) {

  static std::mutex m;

  if (sc == IO_LOCK)
      m.lock();

  if (sc == IO_UNLOCK)
      m.unlock();

  return os;
}


/// Trampoline helper to avoid moving Logger to misc.h
void start_logger(const std::string& fname) { Logger::start(fname); }


/// prefetch() preloads the given address in L1/L2 cache. This is a non-blocking
/// function that doesn't stall the CPU waiting for data to be loaded from memory,
/// which can be quite slow.
#ifdef NO_PREFETCH

void prefetch(void*) {}

#else

void prefetch(void* addr) {

#  if defined(__INTEL_COMPILER)
   // This hack prevents prefetches from being optimized away by
   // Intel compiler. Both MSVC and gcc seem not be affected by this.
   __asm__ ("");
#  endif

#  if defined(__INTEL_COMPILER) || defined(_MSC_VER)
  _mm_prefetch((char*)addr, _MM_HINT_T0);
#  else
  __builtin_prefetch(addr);
#  endif
}

#endif


/// std_aligned_alloc() is our wrapper for systems where the c++17 implementation
/// does not guarantee the availability of aligned_alloc(). Memory allocated with
/// std_aligned_alloc() must be freed with std_aligned_free().

void* std_aligned_alloc(size_t alignment, size_t size) {

#if defined(POSIXALIGNEDALLOC)
  void *mem;
  return posix_memalign(&mem, alignment, size) ? nullptr : mem;
#elif defined(_WIN32)
  return _mm_malloc(size, alignment);
#else
  return std::aligned_alloc(alignment, size);
#endif
}

void std_aligned_free(void* ptr) {

#if defined(POSIXALIGNEDALLOC)
  free(ptr);
#elif defined(_WIN32)
  _mm_free(ptr);
#else
  free(ptr);
#endif
}

/// aligned_large_pages_alloc() will return suitably aligned memory, if possible using large pages.

#if defined(_WIN32)

static void* aligned_large_pages_alloc_windows(size_t allocSize) {

  #if !defined(_WIN64)
    return nullptr;
  #else

  HANDLE hProcessToken { };
  LUID luid { };
  void* mem = nullptr;

  const size_t largePageSize = GetLargePageMinimum();
  if (!largePageSize)
      return nullptr;

  // We need SeLockMemoryPrivilege, so try to enable it for the process
  if (!OpenProcessToken(GetCurrentProcess(), TOKEN_ADJUST_PRIVILEGES | TOKEN_QUERY, &hProcessToken))
      return nullptr;

  if (LookupPrivilegeValue(NULL, SE_LOCK_MEMORY_NAME, &luid))
  {
      TOKEN_PRIVILEGES tp { };
      TOKEN_PRIVILEGES prevTp { };
      DWORD prevTpLen = 0;

      tp.PrivilegeCount = 1;
      tp.Privileges[0].Luid = luid;
      tp.Privileges[0].Attributes = SE_PRIVILEGE_ENABLED;

      // Try to enable SeLockMemoryPrivilege. Note that even if AdjustTokenPrivileges() succeeds,
      // we still need to query GetLastError() to ensure that the privileges were actually obtained.
      if (AdjustTokenPrivileges(
              hProcessToken, FALSE, &tp, sizeof(TOKEN_PRIVILEGES), &prevTp, &prevTpLen) &&
          GetLastError() == ERROR_SUCCESS)
      {
          // Round up size to full pages and allocate
          allocSize = (allocSize + largePageSize - 1) & ~size_t(largePageSize - 1);
          mem = VirtualAlloc(
              NULL, allocSize, MEM_RESERVE | MEM_COMMIT | MEM_LARGE_PAGES, PAGE_READWRITE);

          // Privilege no longer needed, restore previous state
          AdjustTokenPrivileges(hProcessToken, FALSE, &prevTp, 0, NULL, NULL);
      }
  }

  CloseHandle(hProcessToken);

  return mem;

  #endif
}

void* aligned_large_pages_alloc(size_t allocSize) {

  // Try to allocate large pages
  void* mem = aligned_large_pages_alloc_windows(allocSize);

  // Fall back to regular, page aligned, allocation if necessary
  if (!mem)
      mem = VirtualAlloc(NULL, allocSize, MEM_RESERVE | MEM_COMMIT, PAGE_READWRITE);

  return mem;
}

#else

void* aligned_large_pages_alloc(size_t allocSize) {

#if defined(__linux__)
  constexpr size_t alignment = 2 * 1024 * 1024; // assumed 2MB page size
#else
  constexpr size_t alignment = 4096; // assumed small page size
#endif

  // round up to multiples of alignment
  size_t size = ((allocSize + alignment - 1) / alignment) * alignment;
  void *mem = std_aligned_alloc(alignment, size);
#if defined(MADV_HUGEPAGE)
  madvise(mem, size, MADV_HUGEPAGE);
#endif
  return mem;
}

#endif


/// aligned_large_pages_free() will free the previously allocated ttmem

#if defined(_WIN32)

void aligned_large_pages_free(void* mem) {

  if (mem && !VirtualFree(mem, 0, MEM_RELEASE))
  {
      DWORD err = GetLastError();
      std::cerr << "Failed to free large page memory. Error code: 0x"
                << std::hex << err
                << std::dec << std::endl;
      exit(EXIT_FAILURE);
  }
}

#else

void aligned_large_pages_free(void *mem) {
  std_aligned_free(mem);
}

#endif


namespace WinProcGroup {

#ifndef _WIN32

void bindThisThread(size_t) {}

#else

/// best_group() retrieves logical processor information using Windows specific
/// API and returns the best group id for the thread with index idx. Original
/// code from Texel by Peter Österlund.

int best_group(size_t idx) {

  int threads = 0;
  int nodes = 0;
  int cores = 0;
  DWORD returnLength = 0;
  DWORD byteOffset = 0;

  // Early exit if the needed API is not available at runtime
  HMODULE k32 = GetModuleHandle("Kernel32.dll");
  auto fun1 = (fun1_t)(void(*)())GetProcAddress(k32, "GetLogicalProcessorInformationEx");
  if (!fun1)
      return -1;

  // First call to get returnLength. We expect it to fail due to null buffer
  if (fun1(RelationAll, nullptr, &returnLength))
      return -1;

  // Once we know returnLength, allocate the buffer
  SYSTEM_LOGICAL_PROCESSOR_INFORMATION_EX *buffer, *ptr;
  ptr = buffer = (SYSTEM_LOGICAL_PROCESSOR_INFORMATION_EX*)malloc(returnLength);

  // Second call, now we expect to succeed
  if (!fun1(RelationAll, buffer, &returnLength))
  {
      free(buffer);
      return -1;
  }

  while (byteOffset < returnLength)
  {
      if (ptr->Relationship == RelationNumaNode)
          nodes++;

      else if (ptr->Relationship == RelationProcessorCore)
      {
          cores++;
          threads += (ptr->Processor.Flags == LTP_PC_SMT) ? 2 : 1;
      }

      assert(ptr->Size);
      byteOffset += ptr->Size;
      ptr = (SYSTEM_LOGICAL_PROCESSOR_INFORMATION_EX*)(((char*)ptr) + ptr->Size);
  }

  free(buffer);

  std::vector<int> groups;

  // Run as many threads as possible on the same node until core limit is
  // reached, then move on filling the next node.
  for (int n = 0; n < nodes; n++)
      for (int i = 0; i < cores / nodes; i++)
          groups.push_back(n);

  // In case a core has more than one logical processor (we assume 2) and we
  // have still threads to allocate, then spread them evenly across available
  // nodes.
  for (int t = 0; t < threads - cores; t++)
      groups.push_back(t % nodes);

  // If we still have more threads than the total number of logical processors
  // then return -1 and let the OS to decide what to do.
  return idx < groups.size() ? groups[idx] : -1;
}


/// bindThisThread() set the group affinity of the current thread

void bindThisThread(size_t idx) {

  // Use only local variables to be thread-safe
  int group = best_group(idx);

  if (group == -1)
      return;

  // Early exit if the needed API are not available at runtime
  HMODULE k32 = GetModuleHandle("Kernel32.dll");
  auto fun2 = (fun2_t)(void(*)())GetProcAddress(k32, "GetNumaNodeProcessorMaskEx");
  auto fun3 = (fun3_t)(void(*)())GetProcAddress(k32, "SetThreadGroupAffinity");

  if (!fun2 || !fun3)
      return;

  GROUP_AFFINITY affinity;
  if (fun2(group, &affinity))
      fun3(GetCurrentThread(), &affinity, nullptr);
}

#endif

} // namespace WinProcGroup

#ifdef _WIN32
#include <direct.h>
#define GETCWD _getcwd
#else
#include <unistd.h>
#define GETCWD getcwd
#endif

namespace CommandLine {

string argv0;            // path+name of the executable binary, as given by argv[0]
string binaryDirectory;  // path of the executable directory
string workingDirectory; // path of the working directory

void init(int argc, char* argv[]) {
    (void)argc;
    string pathSeparator;

    // extract the path+name of the executable binary
    argv0 = argv[0];

#ifdef _WIN32
    pathSeparator = "\\";
  #ifdef _MSC_VER
    // Under windows argv[0] may not have the extension. Also _get_pgmptr() had
    // issues in some windows 10 versions, so check returned values carefully.
    char* pgmptr = nullptr;
    if (!_get_pgmptr(&pgmptr) && pgmptr != nullptr && *pgmptr)
        argv0 = pgmptr;
  #endif
#else
    pathSeparator = "/";
#endif

    // extract the working directory
    workingDirectory = "";
    char buff[40000];
    char* cwd = GETCWD(buff, 40000);
    if (cwd)
        workingDirectory = cwd;

    // extract the binary directory path from argv0
    binaryDirectory = argv0;
    size_t pos = binaryDirectory.find_last_of("\\/");
    if (pos == std::string::npos)
        binaryDirectory = "." + pathSeparator;
    else
        binaryDirectory.resize(pos + 1);

    // pattern replacement: "./" at the start of path is replaced by the working directory
    if (binaryDirectory.find("." + pathSeparator) == 0)
        binaryDirectory.replace(0, 1, workingDirectory);
}


} // namespace CommandLine
<<<<<<< HEAD
// Returns a string that represents the current time. (Used when learning evaluation functions)
std::string now_string()
{
    // Using std::ctime(), localtime() gives a warning that MSVC is not secure.
    // This shouldn't happen in the C++ standard, but...

#if defined(_MSC_VER)
  // C4996 : 'ctime' : This function or variable may be unsafe.Consider using ctime_s instead.
#pragma warning(disable : 4996)
#endif

    auto now = std::chrono::system_clock::now();
    auto tp = std::chrono::system_clock::to_time_t(now);
    auto result = string(std::ctime(&tp));

    // remove line endings if they are included at the end
    while (*result.rbegin() == '\n' || (*result.rbegin() == '\r'))
        result.pop_back();
    return result;
}

void sleep(int ms)
{
    std::this_thread::sleep_for(std::chrono::milliseconds(ms));
}

void* aligned_malloc(size_t size, size_t align)
{
    void* p = _mm_malloc(size, align);
    if (p == nullptr)
    {
        std::cout << "info string can't allocate memory. sise = " << size << std::endl;
        exit(1);
    }
    return p;
}

std::uint64_t get_file_size(std::fstream& fs)
{
    auto pos = fs.tellg();

    fs.seekg(0, fstream::end);
    const uint64_t eofPos = (uint64_t)fs.tellg();
    fs.clear(); // Otherwise, the next seek may fail.
    fs.seekg(0, fstream::beg);
    const uint64_t begPos = (uint64_t)fs.tellg();
    fs.seekg(pos);

    return eofPos - begPos;
}

int read_file_to_memory(std::string filename, std::function<void* (uint64_t)> callback_func)
{
    fstream fs(filename, ios::in | ios::binary);
    if (fs.fail())
        return 1;

    const uint64_t file_size = get_file_size(fs);
    //std::cout << "filename = " << filename << " , file_size = " << file_size << endl;

    // I know the file size, so call callback_func to get a buffer for this,
    // Get the pointer.
    void* ptr = callback_func(file_size);

    // If the buffer could not be secured, or if the file size is different from the expected file size,
    // It is supposed to return nullptr. At this time, reading is interrupted and an error is returned.
    if (ptr == nullptr)
        return 2;

    // read in pieces

    const uint64_t block_size = 1024 * 1024 * 1024; // number of elements to read in one read (1GB)
    for (uint64_t pos = 0; pos < file_size; pos += block_size)
    {
        // size to read this time
        uint64_t read_size = (pos + block_size < file_size) ? block_size : (file_size - pos);
        fs.read((char*)ptr + pos, read_size);

        // Read error occurred in the middle of the file.
        if (fs.fail())
            return 2;

        //cout << ".";
    }
    fs.close();

    return 0;
}

int write_memory_to_file(std::string filename, void* ptr, uint64_t size)
{
    fstream fs(filename, ios::out | ios::binary);
    if (fs.fail())
        return 1;

    const uint64_t block_size = 1024 * 1024 * 1024; // number of elements to write in one write (1GB)
    for (uint64_t pos = 0; pos < size; pos += block_size)
    {
        // Memory size to write this time
        uint64_t write_size = (pos + block_size < size) ? block_size : (size - pos);
        fs.write((char*)ptr + pos, write_size);
        //cout << ".";
    }
    fs.close();
    return 0;
}
=======

} // namespace Stockfish
>>>>>>> a7ab92ec
<|MERGE_RESOLUTION|>--- conflicted
+++ resolved
@@ -61,11 +61,9 @@
 
 using namespace std;
 
-<<<<<<< HEAD
 SynchronizedRegionLogger sync_region_cout(std::cout);
-=======
+
 namespace Stockfish {
->>>>>>> a7ab92ec
 
 namespace {
 
@@ -639,7 +637,7 @@
 
 
 } // namespace CommandLine
-<<<<<<< HEAD
+
 // Returns a string that represents the current time. (Used when learning evaluation functions)
 std::string now_string()
 {
@@ -746,7 +744,5 @@
     fs.close();
     return 0;
 }
-=======
-
-} // namespace Stockfish
->>>>>>> a7ab92ec
+
+} // namespace Stockfish