--- conflicted
+++ resolved
@@ -22,14 +22,12 @@
 #include "misc.h"
 #include "types.h"
 
-<<<<<<< HEAD
+namespace Stockfish {
+
+//void Cluster::init();
 namespace Cluster {
   void init();
 }
-//void Cluster::init();
-=======
-namespace Stockfish {
->>>>>>> f3b296c2
 
 /// TTEntry struct is the 10 bytes transposition table entry, defined as below:
 ///
