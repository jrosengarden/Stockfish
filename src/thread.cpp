/*
  Stockfish, a UCI chess playing engine derived from Glaurung 2.1
  Copyright (C) 2004-2008 Tord Romstad (Glaurung author)
  Copyright (C) 2008-2015 Marco Costalba, Joona Kiiski, Tord Romstad
  Copyright (C) 2015-2019 Marco Costalba, Joona Kiiski, Gary Linscott, Tord Romstad

  Stockfish is free software: you can redistribute it and/or modify
  it under the terms of the GNU General Public License as published by
  the Free Software Foundation, either version 3 of the License, or
  (at your option) any later version.

  Stockfish is distributed in the hope that it will be useful,
  but WITHOUT ANY WARRANTY; without even the implied warranty of
  MERCHANTABILITY or FITNESS FOR A PARTICULAR PURPOSE.  See the
  GNU General Public License for more details.

  You should have received a copy of the GNU General Public License
  along with this program.  If not, see <http://www.gnu.org/licenses/>.
*/

#include <algorithm> // For std::count
#include <cassert>

#include "movegen.h"
#include "search.h"
#include "thread.h"
#include "uci.h"
#include "syzygy/tbprobe.h"
#include "tt.h"

ThreadPool Threads; // Global object


/// Thread constructor launches the thread and waits until it goes to sleep
/// in idle_loop(). Note that 'searching' and 'exit' should be alredy set.

Thread::Thread(size_t n) : idx(n), stdThread(&Thread::idle_loop, this) {

  wait_for_search_finished();
}


/// Thread destructor wakes up the thread in idle_loop() and waits
/// for its termination. Thread should be already waiting.

Thread::~Thread() {

  assert(!searching);

  exit = true;
  start_searching();
  stdThread.join();
}


/// Thread::clear() reset histories, usually before a new game

void Thread::clear() {

  counterMoves.fill(MOVE_NONE);
  mainHistory.fill(0);
  captureHistory.fill(0);

  for (auto& to : continuationHistory)
      for (auto& h : to)
          h->fill(0);

  continuationHistory[NO_PIECE][0]->fill(Search::CounterMovePruneThreshold - 1);
}

/// Thread::start_searching() wakes up the thread that will start the search

void Thread::start_searching() {

  std::lock_guard<Mutex> lk(mutex);
  searching = true;
  cv.notify_one(); // Wake up the thread in idle_loop()
}


/// Thread::wait_for_search_finished() blocks on the condition variable
/// until the thread has finished searching.

void Thread::wait_for_search_finished() {

  std::unique_lock<Mutex> lk(mutex);
  cv.wait(lk, [&]{ return !searching; });
}


/// Thread::idle_loop() is where the thread is parked, blocked on the
/// condition variable, when it has no work to do.

void Thread::idle_loop() {

  // If OS already scheduled us on a different group than 0 then don't overwrite
  // the choice, eventually we are one of many one-threaded processes running on
  // some Windows NUMA hardware, for instance in fishtest. To make it simple,
  // just check if running threads are below a threshold, in this case all this
  // NUMA machinery is not needed.
  if (Options["Threads"] > 8)
      WinProcGroup::bindThisThread(idx);

  while (true)
  {
      std::unique_lock<Mutex> lk(mutex);
      searching = false;
      cv.notify_one(); // Wake up anyone waiting for search finished
      cv.wait(lk, [&]{ return searching; });

      if (exit)
          return;

      lk.unlock();

      search();
  }
}

/// ThreadPool::set() creates/destroys threads to match the requested number.
/// Created and launched threads will immediately go to sleep in idle_loop.
/// Upon resizing, threads are recreated to allow for binding if necessary.

void ThreadPool::set(size_t requested) {

  if (size() > 0) { // destroy any existing thread(s)
      main()->wait_for_search_finished();

      while (size() > 0)
          delete back(), pop_back();
  }

  if (requested > 0) { // create new thread(s)
      push_back(new MainThread(0));

      while (size() < requested)
          push_back(new Thread(size()));
      clear();

      // Reallocate the hash with the new threadpool size
      TT.resize(Options["Hash"]);

      // Adjust cluster buffers
      Cluster::ttSendRecvBuff_resize(requested);
  }
}

/// ThreadPool::clear() sets threadPool data to initial values.

void ThreadPool::clear() {

  for (Thread* th : *this)
      th->clear();

  main()->callsCnt = 0;
  main()->previousScore = VALUE_INFINITE;
  main()->previousTimeReduction = 1.0;
}

/// ThreadPool::start_thinking() wakes up main thread waiting in idle_loop() and
/// returns immediately. Main thread will wake up other threads and start the search.

void ThreadPool::start_thinking(Position& pos, StateListPtr& states,
                                const Search::LimitsType& limits, bool ponderMode) {

  main()->wait_for_search_finished();

<<<<<<< HEAD
  stopOnPonderhit = stop = false;

  ponder = ponderMode;
=======
  main()->stopOnPonderhit = stop = false;
  main()->ponder = ponderMode;
>>>>>>> 3c92f849
  Search::Limits = limits;
  Search::RootMoves rootMoves;

  for (const auto& m : MoveList<LEGAL>(pos))
      if (   limits.searchmoves.empty()
          || std::count(limits.searchmoves.begin(), limits.searchmoves.end(), m))
          rootMoves.emplace_back(m);

  if (!rootMoves.empty())
      Tablebases::rank_root_moves(pos, rootMoves);

  // After ownership transfer 'states' becomes empty, so if we stop the search
  // and call 'go' again without setting a new position states.get() == NULL.
  assert(states.get() || setupStates.get());

  if (states.get())
      setupStates = std::move(states); // Ownership transfer, states is now empty

  // We use Position::set() to set root position across threads. But there are
  // some StateInfo fields (previous, pliesFromNull, capturedPiece) that cannot
  // be deduced from a fen string, so set() clears them and to not lose the info
  // we need to backup and later restore setupStates->back(). Note that setupStates
  // is shared by threads but is accessed in read-only mode.
  StateInfo tmp = setupStates->back();

  for (Thread* th : *this)
  {
      th->nodes = th->tbHits = th->TTsaves = th->nmpMinPly = 0;
      th->rootDepth = th->completedDepth = DEPTH_ZERO;
      th->rootMoves = rootMoves;
      th->rootPos.set(pos.fen(), pos.is_chess960(), &setupStates->back(), th);
  }

  setupStates->back() = tmp;

  Cluster::signals_init();

  main()->start_searching();
}<|MERGE_RESOLUTION|>--- conflicted
+++ resolved
@@ -165,14 +165,8 @@
 
   main()->wait_for_search_finished();
 
-<<<<<<< HEAD
-  stopOnPonderhit = stop = false;
-
-  ponder = ponderMode;
-=======
   main()->stopOnPonderhit = stop = false;
   main()->ponder = ponderMode;
->>>>>>> 3c92f849
   Search::Limits = limits;
   Search::RootMoves rootMoves;
 
